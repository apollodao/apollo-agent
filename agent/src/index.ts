--- conflicted
+++ resolved
@@ -56,7 +56,7 @@
 import { evmPlugin } from "@elizaos/plugin-evm";
 import { flowPlugin } from "@elizaos/plugin-flow";
 import { fuelPlugin } from "@elizaos/plugin-fuel";
-//import { genLayerPlugin } from "@elizaos/plugin-genlayer";
+import { genLayerPlugin } from "@elizaos/plugin-genlayer";
 import { imageGenerationPlugin } from "@elizaos/plugin-image-generation";
 import { multiversxPlugin } from "@elizaos/plugin-multiversx";
 import { nearPlugin } from "@elizaos/plugin-near";
@@ -76,11 +76,8 @@
 
 import { artheraPlugin } from "@elizaos/plugin-arthera";
 import { stargazePlugin } from "@elizaos/plugin-stargaze";
-<<<<<<< HEAD
 import { obsidianPlugin } from "@elizaos/plugin-obsidian";
-=======
-
->>>>>>> 20d9622f
+
 import Database from "better-sqlite3";
 import fs from "fs";
 import net from "net";
@@ -658,22 +655,21 @@
                 ? echoChambersPlugin
                 : null,
             getSecret(character, "STARGAZE_ENDPOINT") ? stargazePlugin : null,
-            //getSecret(character, "GENLAYER_PRIVATE_KEY")
-            //    ? genLayerPlugin
-            //    : null,
-            //getSecret(character, "AVAIL_SEED") ? availPlugin : null,
-            //getSecret(character, "AVAIL_APP_ID") ? availPlugin : null,
+            getSecret(character, "GENLAYER_PRIVATE_KEY")
+                ? genLayerPlugin
+                : null,
+            getSecret(character, "AVAIL_SEED") &&
+            getSecret(character, "AVAIL_APP_ID")
+                ? availPlugin
+                : null,
             getSecret(character, "OPEN_WEATHER_API_KEY")
                 ? openWeatherPlugin
                 : null,
-<<<<<<< HEAD
             getSecret(character, "OBSIDIAN_API_TOKEN") ? obsidianPlugin : null,
-=======
-          getSecret(character, "ARTHERA_PRIVATE_KEY")?.startsWith("0x")
+            getSecret(character, "ARTHERA_PRIVATE_KEY")?.startsWith("0x")
                 ? artheraPlugin
                 : null,
             getSecret(character, "ALLORA_API_KEY") ? alloraPlugin : null,
->>>>>>> 20d9622f
         ].filter(Boolean),
         providers: [],
         actions: [],
@@ -772,9 +768,8 @@
             fs.mkdirSync(dataDir, { recursive: true });
         }
 
-        db = await initializeDatabase(dataDir) as IDatabaseAdapter &
+        db = (await initializeDatabase(dataDir)) as IDatabaseAdapter &
             IDatabaseCacheAdapter;
-
 
         const cache = initializeCache(
             process.env.CACHE_STORE ?? CacheStore.DATABASE,
