--- conflicted
+++ resolved
@@ -1,4 +1,5 @@
 import { PostgresDatabaseAdapter } from "@elizaos/adapter-postgres";
+import { RedisClient } from "@elizaos/adapter-redis";
 import { SqliteDatabaseAdapter } from "@elizaos/adapter-sqlite";
 import { AutoClientInterface } from "@elizaos/client-auto";
 import { DiscordClientInterface } from "@elizaos/client-discord";
@@ -10,6 +11,7 @@
 import {
     AgentRuntime,
     CacheManager,
+    CacheStore,
     Character,
     Clients,
     DbCacheAdapter,
@@ -24,15 +26,12 @@
     settings,
     stringToUuid,
     validateCharacterConfig,
-    CacheStore,
 } from "@elizaos/core";
-import { RedisClient } from "@elizaos/adapter-redis";
 import { zgPlugin } from "@elizaos/plugin-0g";
+import { birdeyePlugin } from "@elizaos/plugin-birdeye";
 import { bootstrapPlugin } from "@elizaos/plugin-bootstrap";
 import createGoatPlugin from "@elizaos/plugin-goat";
 // import { intifacePlugin } from "@elizaos/plugin-intiface";
-import { DirectClient } from "@elizaos/client-direct";
-import { aptosPlugin } from "@elizaos/plugin-aptos";
 import {
     advancedTradePlugin,
     coinbaseCommercePlugin,
@@ -40,7 +39,6 @@
     tokenContractPlugin,
     tradePlugin,
     webhookPlugin,
-<<<<<<< HEAD
 } from "@ai16z/plugin-coinbase";
 import { confluxPlugin } from "@ai16z/plugin-conflux";
 import { evmPlugin } from "@ai16z/plugin-evm";
@@ -56,23 +54,8 @@
 import { TEEMode, teePlugin } from "@ai16z/plugin-tee";
 import { tonPlugin } from "@ai16z/plugin-ton";
 import { zksyncEraPlugin } from "@ai16z/plugin-zksync-era";
-=======
-} from "@elizaos/plugin-coinbase";
-import { confluxPlugin } from "@elizaos/plugin-conflux";
-import { evmPlugin } from "@elizaos/plugin-evm";
-import { storyPlugin } from "@elizaos/plugin-story";
-import { flowPlugin } from "@elizaos/plugin-flow";
-import { imageGenerationPlugin } from "@elizaos/plugin-image-generation";
-import { multiversxPlugin } from "@elizaos/plugin-multiversx";
-import { nearPlugin } from "@elizaos/plugin-near";
-import { nftGenerationPlugin } from "@elizaos/plugin-nft-generation";
-import { createNodePlugin } from "@elizaos/plugin-node";
-import { solanaPlugin } from "@elizaos/plugin-solana";
-import { suiPlugin } from "@elizaos/plugin-sui";
-import { TEEMode, teePlugin } from "@elizaos/plugin-tee";
-import { tonPlugin } from "@elizaos/plugin-ton";
-import { zksyncEraPlugin } from "@elizaos/plugin-zksync-era";
->>>>>>> 4c658d7d
+import { DirectClient } from "@elizaos/client-direct";
+import { aptosPlugin } from "@elizaos/plugin-aptos";
 import Database from "better-sqlite3";
 import fs from "fs";
 import path from "path";
@@ -527,7 +510,7 @@
             getSecret(character, "CONFLUX_CORE_PRIVATE_KEY")
                 ? confluxPlugin
                 : null,
-            // getSecret(character, "BIRDEYE_API_KEY") ? birdeyePlugin : null,
+            getSecret(character, "BIRDEYE_API_KEY") ? birdeyePlugin : null,
             nodePlugin,
             getSecret(character, "SOLANA_PUBLIC_KEY") ||
             (getSecret(character, "WALLET_PUBLIC_KEY") &&
@@ -735,11 +718,7 @@
     }
 
     // upload some agent functionality into directClient
-<<<<<<< HEAD
-    directClient.startAgent = async (character) => {
-=======
     directClient.startAgent = async (character: Character) => {
->>>>>>> 4c658d7d
         // wrap it so we don't have to inject directClient later
         return startAgent(character, directClient);
     };
