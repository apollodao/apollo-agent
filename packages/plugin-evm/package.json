{
<<<<<<< HEAD
    "name": "@ai16z/plugin-evm",
    "version": "0.1.5-alpha.3",
    "main": "dist/index.js",
    "type": "module",
    "types": "dist/index.d.ts",
    "dependencies": {
        "@ai16z/eliza": "workspace:*",
        "@ai16z/plugin-trustdb": "workspace:*",
        "@lifi/data-types": "5.15.5",
        "@lifi/sdk": "3.4.1",
        "@lifi/types": "16.3.0",
        "optional": "0.1.4",
        "sharp": "0.33.5",
        "tsup": "8.3.5",
        "viem": "2.21.53"
    },
    "scripts": {
        "build": "tsup --format esm --dts",
        "dev": "tsup --format esm --dts --watch"
    },
    "peerDependencies": {
        "whatwg-url": "7.1.0"
    }
=======
  "name": "@ai16z/plugin-evm",
  "version": "0.1.6-alpha.4",
  "main": "dist/index.js",
  "type": "module",
  "types": "dist/index.d.ts",
  "dependencies": {
    "@ai16z/eliza": "workspace:*",
    "@lifi/data-types": "5.15.5",
    "@lifi/sdk": "3.4.1",
    "@lifi/types": "16.3.0",
    "tsup": "8.3.5",
    "viem": "2.21.53"
  },
  "scripts": {
    "build": "tsup --format esm --dts",
    "dev": "tsup --format esm --dts --watch",
    "test": "vitest run"
  },
  "peerDependencies": {
    "whatwg-url": "7.1.0"
  }
>>>>>>> 81d02732
}<|MERGE_RESOLUTION|>--- conflicted
+++ resolved
@@ -1,29 +1,4 @@
 {
-<<<<<<< HEAD
-    "name": "@ai16z/plugin-evm",
-    "version": "0.1.5-alpha.3",
-    "main": "dist/index.js",
-    "type": "module",
-    "types": "dist/index.d.ts",
-    "dependencies": {
-        "@ai16z/eliza": "workspace:*",
-        "@ai16z/plugin-trustdb": "workspace:*",
-        "@lifi/data-types": "5.15.5",
-        "@lifi/sdk": "3.4.1",
-        "@lifi/types": "16.3.0",
-        "optional": "0.1.4",
-        "sharp": "0.33.5",
-        "tsup": "8.3.5",
-        "viem": "2.21.53"
-    },
-    "scripts": {
-        "build": "tsup --format esm --dts",
-        "dev": "tsup --format esm --dts --watch"
-    },
-    "peerDependencies": {
-        "whatwg-url": "7.1.0"
-    }
-=======
   "name": "@ai16z/plugin-evm",
   "version": "0.1.6-alpha.4",
   "main": "dist/index.js",
@@ -45,5 +20,4 @@
   "peerDependencies": {
     "whatwg-url": "7.1.0"
   }
->>>>>>> 81d02732
 }