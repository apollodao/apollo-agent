--- conflicted
+++ resolved
@@ -8,11 +8,6 @@
         "@ai16z/eliza": "workspace:*",
         "buttplug": "3.2.2",
         "net": "1.0.2",
-<<<<<<< HEAD
-        "optional": "0.1.4",
-        "sharp": "0.33.5",
-=======
->>>>>>> 7fb73d20
         "tsup": "8.3.5"
     },
     "scripts": {
