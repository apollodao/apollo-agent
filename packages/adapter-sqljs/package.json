--- conflicted
+++ resolved
@@ -1,30 +1,4 @@
 {
-<<<<<<< HEAD
-    "name": "@ai16z/adapter-sqljs",
-    "version": "0.1.5-alpha.3",
-    "main": "dist/index.js",
-    "type": "module",
-    "types": "dist/index.d.ts",
-    "dependencies": {
-        "@ai16z/eliza": "workspace:*",
-        "@types/sql.js": "1.4.9",
-        "optional": "0.1.4",
-        "sharp": "0.33.5",
-        "sql.js": "1.12.0",
-        "uuid": "11.0.3"
-    },
-    "devDependencies": {
-        "tsup": "8.3.5"
-    },
-    "scripts": {
-        "build": "tsup --format esm --dts",
-        "dev": "tsup --format esm --dts --watch",
-        "lint": "eslint . --fix"
-    },
-    "peerDependencies": {
-        "whatwg-url": "7.1.0"
-    }
-=======
   "name": "@ai16z/adapter-sqljs",
   "version": "0.1.6-alpha.4",
   "main": "dist/index.js",
@@ -47,5 +21,4 @@
   "peerDependencies": {
     "whatwg-url": "7.1.0"
   }
->>>>>>> 81d02732
 }