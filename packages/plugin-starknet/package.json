{
<<<<<<< HEAD
    "name": "@ai16z/plugin-starknet",
    "version": "0.1.5-alpha.3",
    "main": "dist/index.js",
    "type": "module",
    "types": "dist/index.d.ts",
    "dependencies": {
        "@ai16z/eliza": "workspace:*",
        "@ai16z/plugin-trustdb": "workspace:*",
        "@avnu/avnu-sdk": "2.1.1",
        "@uniswap/sdk-core": "6.0.0",
        "@unruggable_starknet/core": "0.1.0",
        "optional": "0.1.4",
        "sharp": "0.33.5",
        "starknet": "6.18.0",
        "tsup": "8.3.5",
        "vitest": "2.1.5"
    },
    "scripts": {
        "build": "tsup --format esm --dts",
        "dev": "tsup --format esm --dts --watch",
        "test": "vitest run",
        "test:watch": "vitest",
        "lint": "eslint . --fix"
    },
    "peerDependencies": {
        "whatwg-url": "7.1.0"
    }
=======
  "name": "@ai16z/plugin-starknet",
  "version": "0.1.6-alpha.4",
  "main": "dist/index.js",
  "type": "module",
  "types": "dist/index.d.ts",
  "dependencies": {
    "@ai16z/eliza": "workspace:*",
    "@ai16z/plugin-trustdb": "workspace:*",
    "@avnu/avnu-sdk": "2.1.1",
    "@uniswap/sdk-core": "6.0.0",
    "@unruggable_starknet/core": "0.1.0",
    "starknet": "6.18.0",
    "tsup": "8.3.5",
    "vitest": "2.1.5"
  },
  "scripts": {
    "build": "tsup --format esm --dts",
    "dev": "tsup --format esm --dts --watch",
    "test": "vitest run",
    "test:watch": "vitest",
    "lint": "eslint --fix  --cache ."
  },
  "peerDependencies": {
    "whatwg-url": "7.1.0"
  }
>>>>>>> 81d02732
}<|MERGE_RESOLUTION|>--- conflicted
+++ resolved
@@ -1,33 +1,4 @@
 {
-<<<<<<< HEAD
-    "name": "@ai16z/plugin-starknet",
-    "version": "0.1.5-alpha.3",
-    "main": "dist/index.js",
-    "type": "module",
-    "types": "dist/index.d.ts",
-    "dependencies": {
-        "@ai16z/eliza": "workspace:*",
-        "@ai16z/plugin-trustdb": "workspace:*",
-        "@avnu/avnu-sdk": "2.1.1",
-        "@uniswap/sdk-core": "6.0.0",
-        "@unruggable_starknet/core": "0.1.0",
-        "optional": "0.1.4",
-        "sharp": "0.33.5",
-        "starknet": "6.18.0",
-        "tsup": "8.3.5",
-        "vitest": "2.1.5"
-    },
-    "scripts": {
-        "build": "tsup --format esm --dts",
-        "dev": "tsup --format esm --dts --watch",
-        "test": "vitest run",
-        "test:watch": "vitest",
-        "lint": "eslint . --fix"
-    },
-    "peerDependencies": {
-        "whatwg-url": "7.1.0"
-    }
-=======
   "name": "@ai16z/plugin-starknet",
   "version": "0.1.6-alpha.4",
   "main": "dist/index.js",
@@ -53,5 +24,4 @@
   "peerDependencies": {
     "whatwg-url": "7.1.0"
   }
->>>>>>> 81d02732
 }