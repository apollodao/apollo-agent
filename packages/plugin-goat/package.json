--- conflicted
+++ resolved
@@ -9,15 +9,8 @@
         "@goat-sdk/core": "0.3.8",
         "@goat-sdk/plugin-erc20": "0.1.7",
         "@goat-sdk/wallet-viem": "0.1.3",
-<<<<<<< HEAD
-        "optional": "0.1.4",
-        "sharp": "0.33.5",
-        "tsup": "^8.3.5",
-        "viem": "^2.21.45"
-=======
         "tsup": "8.3.5",
         "viem": "2.21.53"
->>>>>>> 7fb73d20
     },
     "scripts": {
         "build": "tsup --format esm --dts",
