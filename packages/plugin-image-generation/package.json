--- conflicted
+++ resolved
@@ -1,25 +1,4 @@
 {
-<<<<<<< HEAD
-    "name": "@ai16z/plugin-image-generation",
-    "version": "0.1.5-alpha.3",
-    "main": "dist/index.js",
-    "type": "module",
-    "types": "dist/index.d.ts",
-    "dependencies": {
-        "@ai16z/eliza": "workspace:*",
-        "optional": "0.1.4",
-        "sharp": "0.33.5",
-        "tsup": "8.3.5"
-    },
-    "scripts": {
-        "build": "tsup --format esm --dts",
-        "dev": "tsup --format esm --dts --watch",
-        "lint": "eslint . --fix"
-    },
-    "peerDependencies": {
-        "whatwg-url": "7.1.0"
-    }
-=======
   "name": "@ai16z/plugin-image-generation",
   "version": "0.1.6-alpha.4",
   "main": "dist/index.js",
@@ -37,5 +16,4 @@
   "peerDependencies": {
     "whatwg-url": "7.1.0"
   }
->>>>>>> 81d02732
 }