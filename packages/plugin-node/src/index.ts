--- conflicted
+++ resolved
@@ -10,11 +10,8 @@
     LlamaService,
     PdfService,
     SpeechService,
-<<<<<<< HEAD
-=======
     TranscriptionService,
     VideoService,
->>>>>>> 640b4e8e
 } from "./services/index.ts";
 
 export type NodePlugin = ReturnType<typeof createNodePlugin>;
@@ -29,8 +26,8 @@
             new LlamaService(),
             new PdfService(),
             new SpeechService(),
-            // new TranscriptionService(),
-            // new VideoService(),
+            new TranscriptionService(),
+            new VideoService(),
             new AwsS3Service(),
         ],
         actions: [describeImage],
