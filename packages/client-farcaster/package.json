--- conflicted
+++ resolved
@@ -7,8 +7,6 @@
     "dependencies": {
         "@ai16z/eliza": "workspace:*",
         "@farcaster/hub-nodejs": "0.12.7",
-        "optional": "0.1.4",
-        "sharp": "0.33.5",
         "viem": "2.21.53"
     },
     "devDependencies": {
@@ -16,10 +14,6 @@
     },
     "scripts": {
         "build": "tsup --format esm --dts",
-<<<<<<< HEAD
-        "dev": "tsup --watch"
-=======
         "dev": "tsup --format esm --dts --watch"
->>>>>>> 7fb73d20
     }
 }