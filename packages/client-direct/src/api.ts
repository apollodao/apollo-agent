--- conflicted
+++ resolved
@@ -6,20 +6,14 @@
     AgentRuntime,
     elizaLogger,
     getEnvVariable,
+    ServiceType,
     UUID,
     validateCharacterConfig,
-    ServiceType,
+    validateUuid,
 } from "@elizaos/core";
-
-<<<<<<< HEAD
-import { stringToUuid } from "@elizaos/core";
-import { REST, Routes } from "discord.js";
-import { DirectClient } from ".";
-=======
 import { TeeLogQuery, TeeLogService } from "@elizaos/plugin-tee-log";
 import { REST, Routes } from "discord.js";
 import { DirectClient } from ".";
-import { validateUuid } from "@elizaos/core";
 
 interface UUIDParams {
     agentId: UUID;
@@ -51,7 +45,6 @@
 
     return { agentId };
 }
->>>>>>> 640b4e8e
 
 export function createApiRouter(
     agents: Map<string, AgentRuntime>,
@@ -115,14 +108,13 @@
         };
         if (!agentId) return;
 
-        let agent: AgentRuntime = agents.get(agentId);
+        const agent: AgentRuntime = agents.get(agentId);
 
         if (agent) {
             agent.stop();
             directClient.unregisterAgent(agent);
             res.status(204).send();
-        }
-        else {
+        } else {
             res.status(404).json({ error: "Agent not found" });
         }
     });
@@ -133,7 +125,7 @@
         };
         if (!agentId) return;
 
-        let agent: AgentRuntime = agents.get(agentId);
+        const agent: AgentRuntime = agents.get(agentId);
 
         // update character
         if (agent) {
@@ -284,18 +276,20 @@
 
             for (const agentRuntime of agents.values()) {
                 const teeLogService = agentRuntime
-                    .getService<TeeLogService>(
-                    ServiceType.TEE_LOG
-                )
+                    .getService<TeeLogService>(ServiceType.TEE_LOG)
+                    .getInstance();
+
+                const agents = await teeLogService.getAllAgents();
+                allAgents.push(...agents);
+            }
+
+            const runtime: AgentRuntime = agents.values().next().value;
+            const teeLogService = runtime
+                .getService<TeeLogService>(ServiceType.TEE_LOG)
                 .getInstance();
-
-                const agents = await teeLogService.getAllAgents();
-                allAgents.push(...agents)
-            }
-
-            const runtime: AgentRuntime = agents.values().next().value;
-            const teeLogService = runtime.getService<TeeLogService>(ServiceType.TEE_LOG).getInstance();
-            const attestation = await teeLogService.generateAttestation(JSON.stringify(allAgents));
+            const attestation = await teeLogService.generateAttestation(
+                JSON.stringify(allAgents)
+            );
             res.json({ agents: allAgents, attestation: attestation });
         } catch (error) {
             elizaLogger.error("Failed to get TEE agents:", error);
@@ -315,13 +309,13 @@
             }
 
             const teeLogService = agentRuntime
-                .getService<TeeLogService>(
-                ServiceType.TEE_LOG
-            )
-            .getInstance();
+                .getService<TeeLogService>(ServiceType.TEE_LOG)
+                .getInstance();
 
             const teeAgent = await teeLogService.getAgent(agentId);
-            const attestation = await teeLogService.generateAttestation(JSON.stringify(teeAgent));
+            const attestation = await teeLogService.generateAttestation(
+                JSON.stringify(teeAgent)
+            );
             res.json({ agent: teeAgent, attestation: attestation });
         } catch (error) {
             elizaLogger.error("Failed to get TEE agent:", error);
@@ -350,12 +344,16 @@
                 };
                 const agentRuntime: AgentRuntime = agents.values().next().value;
                 const teeLogService = agentRuntime
-                    .getService<TeeLogService>(
-                        ServiceType.TEE_LOG
-                    )
+                    .getService<TeeLogService>(ServiceType.TEE_LOG)
                     .getInstance();
-                const pageQuery = await teeLogService.getLogs(teeLogQuery, page, pageSize);
-                const attestation = await teeLogService.generateAttestation(JSON.stringify(pageQuery));
+                const pageQuery = await teeLogService.getLogs(
+                    teeLogQuery,
+                    page,
+                    pageSize
+                );
+                const attestation = await teeLogService.generateAttestation(
+                    JSON.stringify(pageQuery)
+                );
                 res.json({
                     logs: pageQuery,
                     attestation: attestation,
@@ -370,4 +368,4 @@
     );
 
     return router;
-}
+}