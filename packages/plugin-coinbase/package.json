{
    "name": "@ai16z/plugin-coinbase",
    "version": "0.1.5-alpha.3",
    "main": "dist/index.js",
    "type": "module",
    "types": "dist/index.d.ts",
    "dependencies": {
        "@ai16z/eliza": "workspace:*",
<<<<<<< HEAD
        "coinbase-api": "1.0.5",
        "optional": "0.1.4",
        "sharp": "0.33.5"
=======
        "coinbase-api": "1.0.5"
>>>>>>> 7fb73d20
    },
    "devDependencies": {
        "tsup": "8.3.5"
    },
    "scripts": {
        "build": "tsup --format esm --dts",
        "dev": "tsup --format esm --dts --watch",
        "lint": "eslint . --fix"
    }
}<|MERGE_RESOLUTION|>--- conflicted
+++ resolved
@@ -6,13 +6,7 @@
     "types": "dist/index.d.ts",
     "dependencies": {
         "@ai16z/eliza": "workspace:*",
-<<<<<<< HEAD
-        "coinbase-api": "1.0.5",
-        "optional": "0.1.4",
-        "sharp": "0.33.5"
-=======
         "coinbase-api": "1.0.5"
->>>>>>> 7fb73d20
     },
     "devDependencies": {
         "tsup": "8.3.5"
