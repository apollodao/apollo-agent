--- conflicted
+++ resolved
@@ -8,11 +8,6 @@
         "@0glabs/0g-ts-sdk": "0.2.1",
         "@ai16z/eliza": "workspace:*",
         "ethers": "6.13.4",
-<<<<<<< HEAD
-        "optional": "0.1.4",
-        "sharp": "0.33.5",
-=======
->>>>>>> 7fb73d20
         "tsup": "8.3.5"
     },
     "scripts": {
