--- conflicted
+++ resolved
@@ -4,19 +4,10 @@
         "preinstall": "npx only-allow pnpm",
         "build": "turbo run build --filter=!eliza-docs",
         "build-docker": "turbo run build",
-<<<<<<< HEAD
-        "build:all": "pnpm add -w -D ts-node typescript @types/node && pnpm add -D ts-node typescript @types/node --filter \"@ai16z/agent\" && pnpm add -D ts-node typescript @types/node --filter \"@ai16z/eliza\" && pnpm clean && pnpm install -r && pnpm build && pnpm start",
-        "start": "pnpm --filter \"@ai16z/agent\" start --isRoot",
-        "start:client": "pnpm --dir client dev",
-        "start:debug": "cross-env NODE_ENV=development VERBOSE=true DEBUG=eliza:* pnpm --filter \"@ai16z/agent\" start --isRoot",
-        "start:apollo": "pnpm --filter \"@ai16z/agent\" start --isRoot --characters=\"apollo.character.json\"",
-=======
         "start": "pnpm --filter \"@elizaos/agent\" start --isRoot",
         "start:client": "pnpm --dir client dev",
         "start:debug": "cross-env NODE_ENV=development VERBOSE=true DEBUG=eliza:* pnpm --filter \"@elizaos/agent\" start --isRoot",
->>>>>>> 4c658d7d
         "dev": "bash ./scripts/dev.sh",
-        "dev:apollo": "bash ./scripts/dev.sh  --isRoot --characters=\"apollo.character.json\"",
         "lint": "bash ./scripts/lint.sh",
         "prettier-check": "npx prettier --check --cache .",
         "prettier": "npx prettier --write --cache .",
@@ -72,7 +63,7 @@
         "sharp": "0.33.5",
         "tslog": "4.9.3"
     },
-    "packageManager": "pnpm@9.15.0+sha512.76e2379760a4328ec4415815bcd6628dee727af3779aaa4c914e3944156c4299921a89f976381ee107d41f12cfa4b66681ca9c718f0668fa0831ed4c6d8ba56c",
+    "packageManager": "pnpm@9.12.3+sha512.cce0f9de9c5a7c95bef944169cc5dfe8741abfb145078c0d508b868056848a87c81e626246cb60967cbd7fd29a6c062ef73ff840d96b3c86c40ac92cf4a813ee",
     "workspaces": [
         "packages/*"
     ]
